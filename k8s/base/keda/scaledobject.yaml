apiVersion: keda.sh/v1alpha1
kind: ScaledObject
metadata:
  name: vep-service-scaler
  labels:
    app: vep-service
    component: vep-processor
  annotations:
    description: "Multi-topic KEDA scaler for VEP service supporting normal, big-data, and node-scale modes"
spec:
  scaleTargetRef:
    apiVersion: apps/v1
    kind: Deployment
    name: vep-service
  pollingInterval: 5   # More aggressive polling for multi-mode
  cooldownPeriod: 30   # Faster cooldown for responsive scaling
  idleReplicaCount: 0  # Scale to zero when no processing
  minReplicaCount: 0
  maxReplicaCount: 50  # Higher max to support node scaling
  fallback:
    failureThreshold: 3
    replicas: 1
  advanced:
    restoreToOriginalReplicaCount: false
    horizontalPodAutoscalerConfig:
      name: vep-service-multi-hpa
      behavior:
        scaleDown:
          stabilizationWindowSeconds: 60
          policies:
          - type: Percent
            value: 50
            periodSeconds: 30
        scaleUp:
          stabilizationWindowSeconds: 5
          policies:
          - type: Percent
            value: 200
            periodSeconds: 5
          - type: Pods
            value: 10
            periodSeconds: 5
          selectPolicy: Max
  triggers:
  # Normal Mode: Standard VEP processing
  - type: kafka
    metadata:
      bootstrapServers: genetic-data-cluster-kafka-bootstrap.healthcare-ml-demo.svc.cluster.local:9092
      consumerGroup: vep-service-group
      topic: genetic-data-raw
      lagThreshold: "5"
      offsetResetPolicy: latest
      allowIdleConsumers: 'false'
      scaleToZeroOnInvalidOffset: 'true'

  # Big Data Mode: Memory-intensive processing
  - type: kafka
    metadata:
      bootstrapServers: genetic-data-cluster-kafka-bootstrap.healthcare-ml-demo.svc.cluster.local:9092
      consumerGroup: vep-bigdata-service-group
      topic: genetic-bigdata-raw
      lagThreshold: "2"  # Lower threshold for faster big data scaling
      offsetResetPolicy: latest
      allowIdleConsumers: 'false'
      scaleToZeroOnInvalidOffset: 'true'

  # Note: Node Scale Mode removed - handled by dedicated vep-service-nodescale deployment
  # This prevents both services from scaling simultaneously on genetic-nodescale-raw topic
<<<<<<< HEAD
---
apiVersion: keda.sh/v1alpha1
kind: ScaledObject
metadata:
  name: websocket-service-scaler
  labels:
    app: quarkus-websocket-service
    component: websocket
spec:
  scaleTargetRef:
    apiVersion: apps/v1
    kind: Deployment
    name: quarkus-websocket-service
  pollingInterval: 15
  cooldownPeriod: 120
  minReplicaCount: 1
  maxReplicaCount: 1
  triggers:
  - type: kafka
    metadata:
      bootstrapServers: genetic-data-cluster-kafka-bootstrap.healthcare-ml-demo.svc.cluster.local:9092
      consumerGroup: websocket-results-service-group
      topic: genetic-data-annotated
      lagThreshold: "10"
      offsetResetPolicy: latest
=======
# WebSocket service autoscaling REMOVED - WebSocket services require single instance
# for session consistency and state management. Autoscaling WebSocket services
# causes session loss and connection issues.
>>>>>>> 0e043b47
---
apiVersion: keda.sh/v1alpha1
kind: ScaledObject
metadata:
  name: kafka-lag-scaler
  labels:
    app: vep-service
    mode: kafka-lag
    component: vep-processor
    github-issue: "21"
  annotations:
    description: "KEDA scaler for Kafka consumer lag demonstration with genetic-lag-demo-raw topic"
    github-issue: "21"
spec:
  scaleTargetRef:
    apiVersion: apps/v1
    kind: Deployment
    name: vep-service-kafka-lag
  pollingInterval: 5   # Aggressive polling for lag demonstration
  cooldownPeriod: 30   # Fast cooldown for responsive demo
  idleReplicaCount: 0  # Scale to zero when no lag
  minReplicaCount: 0
  maxReplicaCount: 10  # Moderate max for lag demonstration
  fallback:
    failureThreshold: 3
    replicas: 1
  advanced:
    restoreToOriginalReplicaCount: false
    horizontalPodAutoscalerConfig:
      name: kafka-lag-demo-hpa
      behavior:
        scaleDown:
          stabilizationWindowSeconds: 30
          policies:
          - type: Percent
            value: 50
            periodSeconds: 15
        scaleUp:
          stabilizationWindowSeconds: 0  # Immediate scale up for lag demo
          policies:
          - type: Percent
            value: 100  # Double pods quickly
            periodSeconds: 5
          - type: Pods
            value: 3    # Add 3 pods at once for lag clearing
            periodSeconds: 5
          selectPolicy: Max
  triggers:
  # Kafka Consumer Lag Trigger for genetic-lag-demo-raw
  - type: kafka
    metadata:
      bootstrapServers: genetic-data-cluster-kafka-bootstrap.healthcare-ml-demo.svc.cluster.local:9092
      consumerGroup: genetic-lag-consumer-group
      topic: genetic-lag-demo-raw
      lagThreshold: "10"  # Scale when lag > 10 messages
      offsetResetPolicy: latest
      allowIdleConsumers: 'false'
      scaleToZeroOnInvalidOffset: 'true'<|MERGE_RESOLUTION|>--- conflicted
+++ resolved
@@ -66,37 +66,9 @@
 
   # Note: Node Scale Mode removed - handled by dedicated vep-service-nodescale deployment
   # This prevents both services from scaling simultaneously on genetic-nodescale-raw topic
-<<<<<<< HEAD
----
-apiVersion: keda.sh/v1alpha1
-kind: ScaledObject
-metadata:
-  name: websocket-service-scaler
-  labels:
-    app: quarkus-websocket-service
-    component: websocket
-spec:
-  scaleTargetRef:
-    apiVersion: apps/v1
-    kind: Deployment
-    name: quarkus-websocket-service
-  pollingInterval: 15
-  cooldownPeriod: 120
-  minReplicaCount: 1
-  maxReplicaCount: 1
-  triggers:
-  - type: kafka
-    metadata:
-      bootstrapServers: genetic-data-cluster-kafka-bootstrap.healthcare-ml-demo.svc.cluster.local:9092
-      consumerGroup: websocket-results-service-group
-      topic: genetic-data-annotated
-      lagThreshold: "10"
-      offsetResetPolicy: latest
-=======
 # WebSocket service autoscaling REMOVED - WebSocket services require single instance
 # for session consistency and state management. Autoscaling WebSocket services
 # causes session loss and connection issues.
->>>>>>> 0e043b47
 ---
 apiVersion: keda.sh/v1alpha1
 kind: ScaledObject
